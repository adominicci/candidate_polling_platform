--- conflicted
+++ resolved
@@ -354,26 +354,15 @@
     return {
       id: data.id,
       version: data.version,
-<<<<<<< HEAD
-      title: data.title,
-      language: data.language,
-=======
       title: data.titulo,
       language: data.idioma,
->>>>>>> d7054bfb
       sections: sections.sort((a: any, b: any) => a.order - b.order),
       metadata: {
         created_at: data.created_at,
         last_modified: data.updated_at,
-<<<<<<< HEAD
-        source: '', // Not in database schema
-        total_questions: sections.reduce((total: number, section: any) => total + section.questions.length, 0),
-        estimated_completion_time: '10-15 minutos' // Default value
-=======
         source: data.fuente || '',
         total_questions: sections.reduce((total: any, section: any) => total + section.questions.length, 0),
         estimated_completion_time: data.tiempo_estimado || '10-15 minutos'
->>>>>>> d7054bfb
       }
     }
   }
