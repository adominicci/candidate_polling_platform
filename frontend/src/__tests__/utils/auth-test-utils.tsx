--- conflicted
+++ resolved
@@ -15,13 +15,8 @@
     auth_user_id: 'admin-id-123',
     email: 'admin@ppd.pr',
     nombre_completo: 'Administrador PPD',
-<<<<<<< HEAD
-    telefono: '+1-787-555-0001',
-    rol: 'Admin' as const,
-=======
     telefono: null,
     rol: 'Admin',
->>>>>>> d7054bfb
     activo: true,
     ultimo_acceso: '2024-01-01T00:00:00.000Z',
     configuracion_perfil: null,
@@ -34,13 +29,8 @@
     auth_user_id: 'manager-id-101',
     email: 'manager@ppd.pr',
     nombre_completo: 'Gerente Campaña',
-<<<<<<< HEAD
-    telefono: '+1-787-555-0002',
-    rol: 'Manager' as const,
-=======
     telefono: null,
     rol: 'Manager',
->>>>>>> d7054bfb
     activo: true,
     ultimo_acceso: '2024-01-01T00:00:00.000Z',
     configuracion_perfil: null,
@@ -53,13 +43,8 @@
     auth_user_id: 'analyst-id-789',
     email: 'analyst@ppd.pr',
     nombre_completo: 'Analista Datos',
-<<<<<<< HEAD
-    telefono: '+1-787-555-0003',
-    rol: 'Analyst' as const,
-=======
     telefono: null,
     rol: 'Analyst',
->>>>>>> d7054bfb
     activo: true,
     ultimo_acceso: '2024-01-01T00:00:00.000Z',
     configuracion_perfil: null,
@@ -72,13 +57,8 @@
     auth_user_id: 'volunteer-id-456',
     email: 'volunteer@ppd.pr',
     nombre_completo: 'Voluntario Activo',
-<<<<<<< HEAD
-    telefono: '+1-787-555-0004',
-    rol: 'Volunteer' as const,
-=======
     telefono: null,
     rol: 'Volunteer',
->>>>>>> d7054bfb
     activo: true,
     ultimo_acceso: '2024-01-01T00:00:00.000Z',
     configuracion_perfil: null,
@@ -92,11 +72,7 @@
     email: 'inactive@ppd.pr',
     nombre_completo: 'Usuario Inactivo',
     telefono: null,
-<<<<<<< HEAD
-    rol: 'Volunteer' as const,
-=======
     rol: 'Volunteer',
->>>>>>> d7054bfb
     activo: false,
     ultimo_acceso: null,
     configuracion_perfil: null,
